--- conflicted
+++ resolved
@@ -197,11 +197,7 @@
             t += f'Images left: [{self.imageQueue.qsize()}] '
             t += f'Solves left: [{self.solveQueue.qsize()}] '
             self.log.error(t)
-<<<<<<< HEAD
             self.msg.emit(2, 'Model', 'Build error', 'Out of sync exception')
-=======
-            self.app.message.emit('Cancel build because of error', 2)
->>>>>>> bad64d77
             self.cancelBuild()
             return False
 
@@ -1095,7 +1091,7 @@
 
         self.app.plateSolve.signals.done.connect(self.solveDone)
         self.app.plateSolve.solveThreading(fitsPath=imagePath)
-        t = f'Solving:             [{os.path.basename(imagePath)}]'
+        t = f'[{os.path.basename(imagePath)}]'
         self.msg.emit(0, 'Model', 'Solving', t)
         return True
 
@@ -1158,11 +1154,11 @@
         :return:
         """
         self.msg.emit(1, 'Model', 'Sync',
-                          'Starting plate solve and sync model in mount')
+                      'Starting plate solve and sync model in mount')
         sucApp, sucIndex = self.app.plateSolve.checkAvailability()
         if not (sucApp and sucIndex):
             self.msg.emit(2, 'Model', 'Sync error',
-                              'No valid configuration for plate solver')
+                          'No valid configuration for plate solver')
             return False
 
         self.ui.runModel.setEnabled(False)
