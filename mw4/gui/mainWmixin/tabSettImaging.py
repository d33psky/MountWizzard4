--- conflicted
+++ resolved
@@ -239,13 +239,10 @@
         """
         :return: success
         """
-<<<<<<< HEAD
-=======
         canSetCCDTemp = self.app.camera.data.get('CAN_SET_CCD_TEMPERATURE', False)
         if not canSetCCDTemp:
             return False
 
->>>>>>> 0ccdb870
         msg = PyQt5.QtWidgets.QMessageBox
         actValue = self.app.camera.data.get('CCD_TEMPERATURE.CCD_TEMPERATURE_VALUE')
         if actValue is None:
