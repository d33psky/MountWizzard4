--- conflicted
+++ resolved
@@ -153,10 +153,7 @@
             t = f'General error [{url}], {e}'
             self.log.warning(t)
             self.signalProgressBarColor.emit('red')
-<<<<<<< HEAD
             sleepAndEvents(1000)
-=======
->>>>>>> ff6a9850
             return False
         else:
             self.signalProgressBarColor.emit('green')
