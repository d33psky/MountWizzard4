############################################################
# -*- coding: utf-8 -*-
#
#       #   #  #   #   #    #
#      ##  ##  #  ##  #    #
#     # # # #  # # # #    #  #
#    #  ##  #  ##  ##    ######
#   #   #   #  #   #       #
#
# Python-based Tool for interaction with the 10micron mounts
# GUI with PyQT5 for python
#
# written in python3, (c) 2019-2021 by mworion
# Licence APL2.0
#
###########################################################
# standard libraries

# external packages
from PyQt5.QtGui import QGuiApplication, QCursor
from PyQt5.QtCore import Qt
import numpy as np
import matplotlib.path as mpath

# local import


class HemisphereWindowExt:
    """
    the HemisphereWindowExt window class handles

    """

    __all__ = ['HemisphereWindowExt',
               ]

    @staticmethod
    def markerPoint():
        """
        :return: marker
        """
        circleB = mpath.Path.unit_circle()
        circleS = mpath.Path.unit_circle()
        verts = np.concatenate([circleB.vertices, 0.5 * circleS.vertices])
        codes = np.concatenate([circleB.codes, circleS.codes])
        marker = mpath.Path(verts, codes)
        return marker

    @staticmethod
    def markerAltAz():
        """
        :return: marker
        """
        circleB = mpath.Path.unit_circle()
        circleM = mpath.Path.unit_circle()
        circleS = mpath.Path.unit_circle()
        circleC = mpath.Path.unit_circle()
        verts = np.concatenate([circleB.vertices,
                                0.8 * circleM.vertices,
                                0.15 * circleS.vertices,
                                0.1 * circleC.vertices])
        codes = np.concatenate([circleB.codes,
                                circleM.codes,
                                circleS.codes,
                                circleC.codes])
        marker = mpath.Path(verts, codes)
        return marker

    @staticmethod
    def markerStar():
        """
        :return: marker
        """
        star = mpath.Path.unit_regular_star(8)
        verts = np.concatenate([star.vertices])
        codes = np.concatenate([star.codes])
        marker = mpath.Path(verts, codes)
        return marker

    def setOperationMode(self):
        """
        setOperationMode changes the operation mode of the hemisphere window(s)
        depending on the choice, colors and styles will be changed.

        :return: success
        """
        if self.ui.checkEditNone.isChecked():
            self.operationMode = 'normal'
            self.ui.addPositionToHorizon.setEnabled(False)

        elif self.ui.checkEditBuildPoints.isChecked():
            self.operationMode = 'build'
            self.ui.addPositionToHorizon.setEnabled(False)

        elif self.ui.checkEditHorizonMask.isChecked():
            self.operationMode = 'horizon'
            self.ui.addPositionToHorizon.setEnabled(True)

        elif self.ui.checkPolarAlignment.isChecked():
            self.ui.checkShowAlignStar.setChecked(True)
            self.operationMode = 'star'
            self.ui.addPositionToHorizon.setEnabled(False)

        self.drawHemisphere()
        return True

    def enableEditPoints(self, status):
        """
        :param status:
        :return:
        """
        self.ui.operationMode.setEnabled(status)
        hem = self.hemisphereMat.figure.canvas
        if status:
            self.hemMouse = hem.mpl_connect('button_press_event',
                                            self.onMouseDispatcher)
        else:
            hem.mpl_disconnect(self.hemMouse)
        return True

    def showMouseCoordinates(self, event):
        """
        :param event:
        :return: success
        """
        if not event.inaxes:
            xText = '-'
            yText = '-'
            QGuiApplication.setOverrideCursor(QCursor(Qt.ArrowCursor))
        else:
            xText = f'{event.xdata:3.1f}'
            yText = f'{event.ydata:3.1f}'
            QGuiApplication.setOverrideCursor(QCursor(Qt.CrossCursor))

        self.ui.altitude.setText(yText)
        self.ui.azimuth.setText(xText)
        return True

    def slewSelectedTarget(self, slewType='normal'):
        """
        :param slewType:
        :return: success
        """
        azimuthT = self.app.mount.obsSite.AzTarget.degrees
        altitudeT = self.app.mount.obsSite.AltTarget.degrees

        if self.app.deviceStat['dome']:
            self.app.dome.avoidFirstOvershoot()
            delta = self.app.dome.slewDome(altitude=altitudeT,
                                           azimuth=azimuthT)

            geoStat = 'Geometry corrected' if delta else 'Equal mount'
            t = f'Slewing dome:        {geoStat},'
            t += f' az: {azimuthT:3.1f} delta: {delta:3.1f}'
            self.app.message.emit(t, 0)

        suc = self.app.mount.obsSite.startSlewing(slewType=slewType)

        if suc:
            t = f'Slewing mount to AZ: [{azimuthT}], ALT: [{altitudeT}]'
            self.app.message.emit(t, 0)
        else:
            t = f'Cannot slew to AZ: [{azimuthT}], ALT: [{altitudeT}]'
            self.app.message.emit(t, 2)

        return suc

    def onMouseNormal(self, event):
        """
        onMouseNormal handles the mouse event in normal mode. this means only
        a double click is possible and offers the opportunity to slew the
        telescope to a certain position in sky selected by the mouse.

        :param event: mouse events
        :return: success
        """
        if not event.inaxes:
            return False
        if event.button != 1 or not event.dblclick:
            return False

        azimuth = int(event.xdata + 0.5)
        altitude = int(event.ydata + 0.5)

        question = 'Do you want to slew the mount to:'
        question += f'\n\nAzimuth:\t{azimuth}°\nAltitude:\t{altitude}°'
        suc = self.messageDialog(self, 'Slewing mount', question)
        if not suc:
            return False

        suc = self.app.mount.obsSite.setTargetAltAz(alt_degrees=altitude,
                                                    az_degrees=azimuth)
        if not suc:
            t = f'Cannot slew to AZ: [{azimuth}], ALT: [{altitude}]'
            self.app.message.emit(t, 2)
            return False

        t = f'Slewing mount to AZ: [{azimuth}], ALT: [{altitude}]'
        self.app.message.emit(t, 0)
        suc = self.slewSelectedTarget(slewType='keep')
        return suc

    def addHorizonPointManual(self):
        """
        :return:
        """
        data = self.app.data
        alt = self.app.mount.obsSite.Alt
        az = self.app.mount.obsSite.Az

        if alt is None or az is None:
            return False

        index = self.getIndexPointX(x=az.degrees, plane=data.horizonP)
        if index is None and data.horizonP:
            return False

        suc = data.addHorizonP(value=(alt.degrees, az.degrees), position=index)
        if suc:
            self.drawHemisphere()
        return suc

    def addHorizonPoint(self, data=None, event=None):
        """
        addHorizonPoint calculates from the position of the left mouse click the
        position where the next horizon point should be added. the coordinates
        are given from mouse click itself.

        :param data: point in tuples (alt, az)
        :param event: mouse event
        :return:
        """
        index = self.getIndexPointX(x=event.xdata, plane=data.horizonP)
        if index is None and data.horizonP:
            return False

        suc = data.addHorizonP(value=(event.ydata, event.xdata),
                               position=index)
        return suc

    def deleteHorizonPoint(self, data=None, event=None):
        """
        deleteHorizonPoint selects the next horizon point in distance max and
        tries to delete it. there have to be at least 2 horizon point left.

        :param data: point in tuples (alt, az)
        :param event: mouse event
        :return: success
        """
        index = self.getIndexPoint(event=event, plane=data.horizonP)

        if index is None:
            return False

        suc = False
        if len(data.horizonP) > 0:
            suc = data.delHorizonP(position=index)

        return suc

    def editHorizonMask(self, data=None, event=None):
        """
        editHorizonMask does dispatching the different mouse clicks for adding
        or deleting horizon mask points and call the function accordingly.

        :param data: point in tuples (alt, az)
        :param event: mouse event
        :return: success
        """
        if event.button == 1:
            suc = self.addHorizonPoint(data=data, event=event)
        elif event.button == 3:
            suc = self.deleteHorizonPoint(data=data, event=event)
        else:
            return False

        if data.horizonP is None:
            return False

        self.drawHemisphere()
        return suc

    def addBuildPoint(self, data=None, event=None):
        """
        addBuildPoint calculates from the position of the left mouse click the
        position where the next modeldata point should be added. the coordinates
        are given from mouse click itself.

        :param data: point in tuples (alt, az)
        :param event: mouse event
        :return:
        """
<<<<<<< HEAD
        # todo: if I edit the build points, the generator goes to 'none'
        # todo: it should not be done directly in hemisphere window
        # todo: maybe it should be done by a signal to mainW
        self.app.mainW.lastGenerator = 'none'
=======
        self.app.buildPointsChanged.emit()
>>>>>>> 14e7fecd
        index = self.getIndexPoint(event=event, plane=data.buildP, epsilon=360)
        if index is None:
            return False

        index += 1
        suc = data.addBuildP(value=(event.ydata, event.xdata, True),
                             position=index)
        if not suc:
            return False

        return True

    def deleteBuildPoint(self, data=None, event=None):
        """
        deleteBuildPoint selects the next modeldata point in distance max and
        tries to delete it. there have to be at least 2 horizon point left.

        :param data: point in tuples (alt, az)
        :param event: mouse event
        :return: success
        """
<<<<<<< HEAD
        # todo: if I edit the build points, the generator goes to 'none'
        # todo: it should not be done directly in hemisphere window
        # todo: maybe it should be done by a signal to mainW
        self.app.mainW.lastGenerator = 'none'
=======
        self.app.buildPointsChanged.emit()
>>>>>>> 14e7fecd
        index = self.getIndexPoint(event=event, plane=data.buildP)
        if index is None:
            return False

        suc = data.delBuildP(position=index)
        return suc

    def editBuildPoints(self, data=None, event=None):
        """
        editBuildPoints does dispatching the different mouse clicks for adding
        or deleting model data points and call the function accordingly.

        :param data: points in tuples (alt, az)
        :param event: mouse event
        :return: success
        """
        if event.button == 1:
            suc = self.addBuildPoint(data=data, event=event)
        elif event.button == 3:
            suc = self.deleteBuildPoint(data=data, event=event)
        else:
            return False

        self.drawHemisphere()
        return suc

    def onMouseEdit(self, event):
        """
        onMouseEdit handles the mouse event in normal mode. this means depending
        on the edit mode (horizon or model points) a left click adds a new point
        and right click deletes the selected point.

        :param event: mouse events
        :return: success
        """
        data = self.app.data
        if not event.inaxes:
            return False
        if event.dblclick:
            return False

        if self.ui.checkEditHorizonMask.isChecked():
            suc = self.editHorizonMask(event=event, data=data)
        elif self.ui.checkEditBuildPoints.isChecked():
            suc = self.editBuildPoints(event=event, data=data)
        else:
            return False

        return suc

    def onMouseStar(self, event):
        """
        onMouseStar handles the mouse event in polar align mode. this means
        only a right click is possible and offers the opportunity to slew the
        telescope to the selected star and start manual polar alignment.

        :param event: mouse events
        :return: success
        """
        if not event.inaxes:
            return False

        if event.button == 1 and not event.dblclick:
            alignType = 'polar'
        elif event.button == 3 and not event.dblclick:
            alignType = 'ortho'
        else:
            return False

        hip = self.app.hipparcos
        plane = list(zip(hip.alt, hip.az))
        index = self.getIndexPoint(event=event, plane=plane, epsilon=2)
        if index is None:
            return False

        name = hip.name[index]
        ra, dec = hip.getAlignStarRaDecFromName(hip.name[index])
        textFormat = 'Align: {0}\nDo you want to slew the mount to:\n\n{1}'
        question = textFormat.format(alignType, name)

        suc = self.messageDialog(self, 'Slewing mount', question)
        if not suc:
            return False

        suc = self.app.mount.obsSite.setTargetRaDec(ra_hours=ra,
                                                    dec_degrees=dec)
        if not suc:
            self.app.message.emit(f'Cannot slew to: [{name}]', 2)
            return False

        self.app.message.emit(f'Slewing mount to: [{name}]', 2)
        suc = self.slewSelectedTarget(slewType=alignType)
        return suc

    def onMouseDispatcher(self, event):
        """
        onMouseDispatcher dispatches the button events depending on the actual
        operation mode.

        :param event: button event for parsing
        :return: True for test purpose
        """
        if self.ui.checkEditNone.isChecked():
            self.onMouseNormal(event)

        elif self.ui.checkEditBuildPoints.isChecked():
            self.onMouseEdit(event)

        elif self.ui.checkEditHorizonMask.isChecked():
            self.onMouseEdit(event)

        elif self.ui.checkPolarAlignment.isChecked():
            self.onMouseStar(event)
        return True<|MERGE_RESOLUTION|>--- conflicted
+++ resolved
@@ -290,14 +290,7 @@
         :param event: mouse event
         :return:
         """
-<<<<<<< HEAD
-        # todo: if I edit the build points, the generator goes to 'none'
-        # todo: it should not be done directly in hemisphere window
-        # todo: maybe it should be done by a signal to mainW
-        self.app.mainW.lastGenerator = 'none'
-=======
         self.app.buildPointsChanged.emit()
->>>>>>> 14e7fecd
         index = self.getIndexPoint(event=event, plane=data.buildP, epsilon=360)
         if index is None:
             return False
@@ -319,14 +312,7 @@
         :param event: mouse event
         :return: success
         """
-<<<<<<< HEAD
-        # todo: if I edit the build points, the generator goes to 'none'
-        # todo: it should not be done directly in hemisphere window
-        # todo: maybe it should be done by a signal to mainW
-        self.app.mainW.lastGenerator = 'none'
-=======
         self.app.buildPointsChanged.emit()
->>>>>>> 14e7fecd
         index = self.getIndexPoint(event=event, plane=data.buildP)
         if index is None:
             return False
