--- conflicted
+++ resolved
@@ -66,6 +66,7 @@
             else:
                 if indexValue.startswith(searchString):
                     return index
+
         return 0
 
     @staticmethod
@@ -144,15 +145,12 @@
             axe.set_theta_zero_location('N')
             axe.set_rlabel_position(45)
             axe.spines['polar'].set_color(color)
-<<<<<<< HEAD
 
             if reversed:
                 axe.set_theta_direction(1)
             else:
                 axe.set_theta_direction(-1)
 
-=======
->>>>>>> 0ccdb870
             axe.set_xticks(np.radians([0, 45, 90, 135, 180, 225, 270, 315]))
             axe.set_xticklabels(['N', 'NE', 'E', 'SE', 'S', 'SW', 'W', 'NW'])
 
@@ -223,18 +221,11 @@
             axe.set_xticks(np.arange(0, 361, 45))
             axe.set_xticklabels(['0 N', '45 NE', '90 E', '135 SE', '180 S',
                                  '225 SW', '270 W', '315 NW', '360 N'])
-<<<<<<< HEAD
             axe.set_xlabel('Azimuth [degrees]', color=color, fontweight='bold',
                            fontsize=12)
             axe.set_ylabel('Altitude [degrees]', color=color, fontweight='bold',
                            fontsize=12)
 
-=======
-            axe.set_xlabel('Azimuth [degrees]', color=color,
-                           fontweight='bold', fontsize=12)
-            axe.set_ylabel('Altitude [degrees]', color=color,
-                           fontweight='bold', fontsize=12)
->>>>>>> 0ccdb870
             return axe, figure
 
     def generateColorbar(self, figure=None, scatter=None, label=''):
@@ -258,10 +249,7 @@
         figure.axes[1].set_ylabel(label, color=self.M_BLUE)
         figure.axes[1].tick_params(axis='y', labelcolor=self.M_BLUE,
                                    color=self.M_BLUE)
-<<<<<<< HEAD
-
-=======
->>>>>>> 0ccdb870
+
         return True
 
     @staticmethod
@@ -269,12 +257,8 @@
         """
         getIndexPoint returns the index of the point which is nearest to the
         coordinate of the mouse click when the click is in distance epsilon of
-<<<<<<< HEAD
         the points. otherwise
         no index will be returned.
-=======
-        the points. otherwise no index will be returned.
->>>>>>> 0ccdb870
 
         :param event: data of the mouse clicked event
         :param plane: coordinates as tuples (alt, az)
