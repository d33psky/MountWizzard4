############################################################
# -*- coding: utf-8 -*-
#
#       #   #  #   #   #    #
#      ##  ##  #  ##  #    #
#     # # # #  # # # #    #  #
#    #  ##  #  ##  ##    ######
#   #   #   #  #   #       #
#
# Python-based Tool for interaction with the 10micron mounts
# GUI with PyQT5 for python
#
# written in python3, (c) 2019-2021 by mworion
#
# Licence APL2.0
#
###########################################################
# standard libraries
import zlib
import os

# external packages
import astropy.io.fits as fits

# local imports
from base.indiClass import IndiClass


class CameraIndi(IndiClass):
    """
<<<<<<< HEAD
    the class Camera inherits all information and handling of the Camera device.
=======
>>>>>>> 5336fbb4
        >>> c = CameraIndi(app=None, signals=None, data=None)
    """

    __all__ = ['CameraIndi',
               ]

    # update rate to 1000 milli seconds for setting indi server
    UPDATE_RATE = 1000

    def __init__(self, app=None, signals=None, data=None):
        super().__init__(app=app, data=data, threadPool=app.threadPool)
        self.signals = signals
        self.data = data
        self.imagePath = ''
        self.isDownloading = False

    def setUpdateConfig(self, deviceName):
        """
<<<<<<< HEAD
        _setUpdateRate corrects the update rate of camera devices to get an
        defined setting regardless, what is setup in server side.

=======
>>>>>>> 5336fbb4
        :param deviceName:
        :return: success
        """
        if deviceName != self.deviceName:
            return False
        if self.device is None:
            return False

        self.client.setBlobMode(blobHandling='Also',
                                deviceName=deviceName)

        objectName = self.device.getText('FITS_HEADER')
        objectName['FITS_OBJECT'] = 'skymodel'
        self.client.sendNewText(deviceName=deviceName,
                                propertyName='FITS_HEADER',
                                elements=objectName,
                                )

        wcs = self.device.getSwitch('WCS_CONTROL')
        wcs['WCS_DISABLE'] = 'On'
        self.client.sendNewSwitch(deviceName=deviceName,
                                  propertyName='WCS_CONTROL',
                                  elements=wcs,
                                  )

        telescope = self.device.getText('ACTIVE_DEVICES')
        telescope['ACTIVE_TELESCOPE'] = 'LX200 10micron'
        self.client.sendNewText(deviceName=deviceName,
                                propertyName='ACTIVE_DEVICES',
                                elements=telescope,
                                )

        update = self.device.getNumber('POLLING_PERIOD')
        if 'PERIOD_MS' not in update:
            return False
        if update.get('PERIOD_MS', 0) == self.UPDATE_RATE:
            return True

        update['PERIOD_MS'] = self.UPDATE_RATE
        suc = self.client.sendNewNumber(deviceName=deviceName,
                                        propertyName='POLLING_PERIOD',
                                        elements=update,
                                        )
        return suc

    def setExposureState(self):
        """
        :return: success
        """
        if not hasattr(self.device, 'CCD_EXPOSURE'):
            return False

        value = self.data.get('CCD_EXPOSURE.CCD_EXPOSURE_VALUE', 0)
        if self.device.CCD_EXPOSURE['state'] == 'Idle':
            self.signals.message.emit('')

        elif self.device.CCD_EXPOSURE['state'] == 'Busy':
            if value == 0:
                if not self.isDownloading:
                    self.signals.integrated.emit()
                self.isDownloading = True
                self.signals.message.emit('download')

            else:
                self.signals.message.emit(f'expose {value:2.0f} s')

        elif self.device.CCD_EXPOSURE['state'] == 'Ok':
            self.signals.message.emit('')

        if self.device.CCD_EXPOSURE['state'] in ['Idle', 'Ok']:
            self.isDownloading = False

        return True

    def updateNumber(self, deviceName, propertyName):
        """
        :param deviceName:
        :param propertyName:
        :return:
        """
        if not super().updateNumber(deviceName, propertyName):
            return False
        if propertyName == 'CCD_EXPOSURE':
            self.setExposureState()
        return True

    def updateBLOB(self, deviceName, propertyName):
        """
        :param deviceName:
        :param propertyName:
        :return: success
        """
        if not super().updateBLOB(deviceName, propertyName):
            return False

        data = self.device.getBlob(propertyName)
        if 'value' not in data:
            return False
        if 'name' not in data:
            return False
        if 'format' not in data:
            return False
        if data.get('name', '') != 'CCD1':
            return False
        if not self.imagePath:
            return False
        if not os.path.isdir(os.path.dirname(self.imagePath)):
            return False

        self.signals.message.emit('Saving')
        if data['format'] == '.fits.fz':
            HDU = fits.HDUList.fromstring(data['value'])
            fits.writeto(self.imagePath, HDU[0].data, HDU[0].header, overwrite=True)
            self.log.info('Image BLOB is in FPacked format')

        elif data['format'] == '.fits.z':
            HDU = fits.HDUList.fromstring(zlib.decompress(data['value']))
            fits.writeto(self.imagePath, HDU[0].data, HDU[0].header, overwrite=True)
            self.log.info('Image BLOB is compressed fits format')

        elif data['format'] == '.fits':
            HDU = fits.HDUList.fromstring(data['value'])
            fits.writeto(self.imagePath, HDU[0].data, HDU[0].header, overwrite=True)
            self.log.info('Image BLOB is uncompressed fits format')

        else:
            self.log.info('Image BLOB is not supported')

        self.signals.saved.emit(self.imagePath)
        self.signals.message.emit('')
        return True

    def sendDownloadMode(self, fastReadout=False):
        """
        :return: success
        """
        if not self.device:
            return False

        quality = self.device.getSwitch('READOUT_QUALITY')
        self.log.debug(f'camera has readout quality entry: {quality}')

        if fastReadout:
            quality['QUALITY_LOW'] = 'On'
            quality['QUALITY_HIGH'] = 'Off'
        else:
            quality['QUALITY_LOW'] = 'Off'
            quality['QUALITY_HIGH'] = 'On'

        suc = self.client.sendNewSwitch(deviceName=self.deviceName,
                                        propertyName='READOUT_QUALITY',
                                        elements=quality,
                                        )
        return suc

    def expose(self,
               imagePath='',
               expTime=3,
               binning=1,
               fastReadout=True,
               posX=0,
               posY=0,
               width=1,
               height=1,
               focalLength=1,
               ):
        """
        :param imagePath:
        :param expTime:
        :param binning:
        :param fastReadout:
        :param posX:
        :param posY:
        :param width:
        :param height:
        :param focalLength:
        :return: success
        """
        if not self.device:
            return False

        self.imagePath = imagePath
        suc = self.sendDownloadMode(fastReadout=fastReadout)
        if not suc:
            self.log.debug('Download quality could not be set')

        indiCmd = self.device.getNumber('CCD_BINNING')
        indiCmd['HOR_BIN'] = binning
        indiCmd['VER_BIN'] = binning
        suc = self.client.sendNewNumber(deviceName=self.deviceName,
                                        propertyName='CCD_BINNING',
                                        elements=indiCmd,
                                        )
        if not suc:
            self.log.debug('Binning could not be set')

        indiCmd = self.device.getNumber('CCD_FRAME')
        indiCmd['X'] = posX
        indiCmd['Y'] = posY
        indiCmd['WIDTH'] = width
        indiCmd['HEIGHT'] = height
        suc = self.client.sendNewNumber(deviceName=self.deviceName,
                                        propertyName='CCD_FRAME',
                                        elements=indiCmd,
                                        )
        if not suc:
            self.log.debug('Frame could not be set')

        indiCmd = self.device.getNumber('CCD_EXPOSURE')
        indiCmd['CCD_EXPOSURE_VALUE'] = expTime
        suc = self.client.sendNewNumber(deviceName=self.deviceName,
                                        propertyName='CCD_EXPOSURE',
                                        elements=indiCmd,
                                        )
        return suc

    def abort(self):
        """
        :return: success
        """
        if not self.device:
            return False

        indiCmd = self.device.getSwitch('CCD_ABORT_EXPOSURE')
        if 'ABORT' not in indiCmd:
            return False

        indiCmd['ABORT'] = 'On'
        suc = self.client.sendNewSwitch(deviceName=self.deviceName,
                                        propertyName='CCD_ABORT_EXPOSURE',
                                        elements=indiCmd,
                                        )
        return suc

    def sendCoolerSwitch(self, coolerOn=False):
        """
        :param coolerOn:
        :return: success
        """
        if not self.device:
            return False

        cooler = self.device.getSwitch('CCD_COOLER')
        if coolerOn:
            cooler['COOLER_ON'] = 'On'
            cooler['COOLER_OFF'] = 'Off'

        else:
            cooler['COOLER_ON'] = 'Off'
            cooler['COOLER_OFF'] = 'On'

        suc = self.client.sendNewSwitch(deviceName=self.deviceName,
                                        propertyName='CCD_COOLER',
                                        elements=cooler,
                                        )
        return suc

    def sendCoolerTemp(self, temperature=0):
        """
        :param temperature:
        :return: success
        """
        if not self.device:
            return False

        temp = self.device.getNumber('CCD_TEMPERATURE')
        if 'CCD_TEMPERATURE_VALUE' not in temp:
            return False

        temp['CCD_TEMPERATURE_VALUE'] = temperature
        suc = self.client.sendNewNumber(deviceName=self.deviceName,
                                        propertyName='CCD_TEMPERATURE',
                                        elements=temp,
                                        )
        return suc<|MERGE_RESOLUTION|>--- conflicted
+++ resolved
@@ -28,10 +28,6 @@
 
 class CameraIndi(IndiClass):
     """
-<<<<<<< HEAD
-    the class Camera inherits all information and handling of the Camera device.
-=======
->>>>>>> 5336fbb4
         >>> c = CameraIndi(app=None, signals=None, data=None)
     """
 
@@ -43,6 +39,7 @@
 
     def __init__(self, app=None, signals=None, data=None):
         super().__init__(app=app, data=data, threadPool=app.threadPool)
+
         self.signals = signals
         self.data = data
         self.imagePath = ''
@@ -50,12 +47,6 @@
 
     def setUpdateConfig(self, deviceName):
         """
-<<<<<<< HEAD
-        _setUpdateRate corrects the update rate of camera devices to get an
-        defined setting regardless, what is setup in server side.
-
-=======
->>>>>>> 5336fbb4
         :param deviceName:
         :return: success
         """
