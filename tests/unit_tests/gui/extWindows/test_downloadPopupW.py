--- conflicted
+++ resolved
@@ -76,8 +76,6 @@
         @staticmethod
         def iter_content(a):
             return [b's' * 512]
-<<<<<<< HEAD
-=======
     function.cancel = False
     with mock.patch.object(requests,
                            'get',
@@ -97,7 +95,6 @@
         @staticmethod
         def iter_content(a):
             return [b's' * 512]
->>>>>>> ff6a9850
     with mock.patch.object(requests,
                            'get',
                            return_value=Response()):
@@ -193,33 +190,21 @@
 
 def test_downloadFileWorker_5(function):
     with mock.patch.object(function,
-<<<<<<< HEAD
-                           'getFileFromUrl'):
-        with mock.patch.object(gui.extWindows.downloadPopupW,
-                               'sleepAndEvents'):
-=======
+                           'getFileFromUrl',
+                           return_value=True):
+        with mock.patch.object(gui.extWindows.downloadPopupW,
+                               'sleepAndEvents'):
+            suc = function.downloadFileWorker(url='',
+                                              dest='test/workDir/temp/test.txt')
+            assert not suc
+
+
+def test_downloadFileWorker_6(function):
+    with mock.patch.object(function,
                            'getFileFromUrl',
                            return_value=True,):
-        with mock.patch.object(time,
-                               'sleep'):
->>>>>>> ff6a9850
-            suc = function.downloadFileWorker(url='',
-                                              dest='test/workDir/temp/test.txt')
-            assert not suc
-
-
-def test_downloadFileWorker_6(function):
-    with mock.patch.object(function,
-<<<<<<< HEAD
-                           'getFileFromUrl'):
-        with mock.patch.object(gui.extWindows.downloadPopupW,
-                               'sleepAndEvents'):
-=======
-                           'getFileFromUrl',
-                           return_value=True,):
-        with mock.patch.object(time,
-                               'sleep'):
->>>>>>> ff6a9850
+        with mock.patch.object(gui.extWindows.downloadPopupW,
+                               'sleepAndEvents'):
             suc = function.downloadFileWorker(url='',
                                               dest='test/workDir/temp/test.txt',
                                               unzip=False)
@@ -228,16 +213,10 @@
 
 def test_downloadFileWorker_7(function):
     with mock.patch.object(function,
-<<<<<<< HEAD
-                           'getFileFromUrl'):
-        with mock.patch.object(gui.extWindows.downloadPopupW,
-                               'sleepAndEvents'):
-=======
                            'getFileFromUrl',
                            return_value=True,):
-        with mock.patch.object(time,
-                               'sleep'):
->>>>>>> ff6a9850
+        with mock.patch.object(gui.extWindows.downloadPopupW,
+                               'sleepAndEvents'):
             with mock.patch.object(function,
                                    'unzipFile',
                                    side_effect=Exception):
