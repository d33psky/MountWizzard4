--- conflicted
+++ resolved
@@ -502,11 +502,7 @@
         'WEATHER_PARAMETERS.WEATHER_HUMIDITY':50,
     }
     function.deviceStat['directWeather'] = True
-<<<<<<< HEAD
     suc = function.updateDirectWeatherGui()
-=======
-    suc = function.updateDirectWeatherGui(Test())
->>>>>>> f078cbf1
     assert suc
 
 
