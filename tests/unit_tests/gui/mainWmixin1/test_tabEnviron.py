--- conflicted
+++ resolved
@@ -112,15 +112,9 @@
     function.refractionSource = 'onlineWeather'
     with mock.patch.object(function.app.mount.setting,
                            'setDirectWeatherUpdateType',
-<<<<<<< HEAD
                            return_value=True):
         suc = function.setRefractionUpdateType()
         assert suc
-=======
-                           return_value=False):
-        suc = function.setRefractionUpdateType()
-        assert not suc
->>>>>>> 6cf12741
 
 
 def test_setRefractionUpdateType_2(function):
@@ -128,15 +122,9 @@
     function.ui.checkRefracNone.setChecked(True)
     with mock.patch.object(function.app.mount.setting,
                            'setDirectWeatherUpdateType',
-<<<<<<< HEAD
                            return_value=True):
         suc = function.setRefractionUpdateType()
         assert suc
-=======
-                           return_value=False):
-        suc = function.setRefractionUpdateType()
-        assert not suc
->>>>>>> 6cf12741
 
 
 def test_setRefractionUpdateType_3(function):
@@ -144,15 +132,9 @@
     function.ui.checkRefracNoTrack.setChecked(True)
     with mock.patch.object(function.app.mount.setting,
                            'setDirectWeatherUpdateType',
-<<<<<<< HEAD
                            return_value=True):
         suc = function.setRefractionUpdateType()
         assert suc
-=======
-                           return_value=False):
-        suc = function.setRefractionUpdateType()
-        assert not suc
->>>>>>> 6cf12741
 
 
 def test_setRefractionUpdateType_4(function):
@@ -160,15 +142,9 @@
     function.ui.checkRefracCont.setChecked(True)
     with mock.patch.object(function.app.mount.setting,
                            'setDirectWeatherUpdateType',
-<<<<<<< HEAD
                            return_value=True):
         suc = function.setRefractionUpdateType()
         assert suc
-=======
-                           return_value=False):
-        suc = function.setRefractionUpdateType()
-        assert not suc
->>>>>>> 6cf12741
 
 
 def test_setRefractionSourceGui_1(function):
@@ -490,46 +466,9 @@
     assert function.ui.powerDewPoint.text() == '10.5'
 
 
-<<<<<<< HEAD
 def test_updateOnlineWeatherGui_1(function):
     suc = function.updateOnlineWeatherGui()
     assert suc
-=======
-def test_getWebDataWorker_1(function):
-    suc = function.getWebDataWorker()
-    assert not suc
-
-
-def test_getWebDataWorker_3(function):
-    class Test:
-        status_code = 300
-    with mock.patch.object(requests,
-                           'get',
-                           return_value=Test()):
-        suc = function.getWebDataWorker(url='http://test')
-        assert not suc
-
-
-def test_getWebDataWorker_4(function):
-    class Test:
-        status_code = 200
-    with mock.patch.object(requests,
-                           'get',
-                           return_value=Test()):
-        suc = function.getWebDataWorker(url='http://test')
-        assert suc
-
-
-def test_getWebDataWorker_5(function):
-    class Test:
-        status_code = 200
-    with mock.patch.object(requests,
-                           'get',
-                           return_value=Test(),
-                           side_effect=Exception):
-        suc = function.getWebDataWorker(url='http://test')
-        assert not suc
->>>>>>> 6cf12741
 
 
 def test_clearDirectWeatherGui_1(function):
