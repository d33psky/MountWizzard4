--- conflicted
+++ resolved
@@ -18,24 +18,9 @@
 from pathlib import Path
 import platform
 
-releaseNotes = """
-- adding cover light on / off
-- adding cover light intensity
-- adding release notes show capabilities
-- reversing E/W for polar diagram in hemisphere window
-- adding push mount time to computer
-"""
-
-with open('notes.txt', 'w') as f:
-    f.writelines(releaseNotes)
-
 setup(
     name='mountwizzard4',
-<<<<<<< HEAD
     version='1.1.0b0',
-=======
-    version='1.0.3',
->>>>>>> 8bdf0118
     packages=[
         'mw4',
         'mw4.base',
