############################################################
# -*- coding: utf-8 -*-
#
#       #   #  #   #   #    #
#      ##  ##  #  ##  #    #
#     # # # #  # # # #    #  #
#    #  ##  #  ##  ##    ######
#   #   #   #  #   #       #
#
# Python-based Tool for interaction with the 10micron mounts
# GUI with PyQT5 for python3
#
# written in python3, (c) 2019, 2020 by mworion
# Licence APL2.0
#
###########################################################
from setuptools import setup
from pathlib import Path
import platform

setup(
    name='mountwizzard4',
<<<<<<< HEAD
    version='0.220.4',
=======
    version='0.220.4b1',
>>>>>>> 768489d6
    packages=[
        'mw4',
        'mw4.base',
        'mw4.gui',
        'mw4.indibase',
        'mw4.gui.extWindows',
        'mw4.gui.extWindows.simulator',
        'mw4.gui.mainWmixin',
        'mw4.gui.mainWindow',
        'mw4.gui.utilities',
        'mw4.gui.widgets',
        'mw4.logic.astrometry',
        'mw4.logic.automation',
        'mw4.logic.cover',
        'mw4.logic.databaseProcessing',
        'mw4.logic.dome',
        'mw4.logic.environment',
        'mw4.logic.imaging',
        'mw4.logic.measure',
        'mw4.logic.modeldata',
        'mw4.logic.powerswitch',
        'mw4.logic.remote',
        'mw4.logic.telescope',
        'mw4.mountcontrol',
        'mw4.resource',
    ],
    python_requires='>=3.7.0, <3.9',
    install_requires=[
        'numpy==1.19.3',
        'matplotlib==3.3.3',
        'pyerfa==1.7.1.1',
        'astropy==4.2',
        'photutils==1.0.1',
        'scipy==1.5.3',
        'requests==2.24.0',
        'requests_toolbelt==0.9.1',
        'skyfield==1.33',
        'sgp4>=2.13',
        'qimage2ndarray==1.8.3',
        'importlib_metadata==2.0.0',
        'deepdiff==5.0.2',
        'colour_demosaicing==0.1.5',
        'wakeonlan==1.1.6'
    ]
    + (['pywin32==228'] if "Windows" == platform.system() else [])
    + (['pywinauto==0.6.8'] if "Windows" == platform.system() else [])
    + (['PyQt5==5.15.2'] if platform.machine() not in ['armv7l'] else [])
    + (['PyQt3D==5.15.2'] if platform.machine() not in ['armv7l', 'aarch64'] else [])
    + (['PyQtWebEngine==5.15.2'] if platform.machine() not in ['armv7l', 'aarch64'] else []),

    url='https://github.com/mworion/MountWizzard4',
    license='APL 2.0',
    author='mworion',
    author_email='michael@wuertenberger.org',
    description='tool for a 10micron mount',
    long_description=Path("README.rst").read_text(encoding="utf-8"),
    long_description_content_type="text/x-rst",
    project_urls={
        'Documentation': 'https://mountwizzard4.readthedocs.io',
        'Source Code': 'https://github.com/mworion/mountwizzard4',
        'Bug Tracker': 'https://github.com/mworion/mountwizzard4/issues',
        'Forum': 'https://www.10micron.eu/forum/',
    },
    zip_safe=True,
    classifiers=[
        'Development Status :: 4 - Beta',
        'Environment :: MacOS X',
        'Environment :: Other Environment',
        'Programming Language :: Python :: 3.7',
        'Programming Language :: Python :: 3.8',
        'Programming Language :: Python :: Implementation',
        'Programming Language :: Python :: 3 :: Only',
        'Operating System :: MacOS :: MacOS X',
        'Operating System :: Microsoft :: Windows :: Windows 10',
        'Operating System :: POSIX :: Linux',
        'Intended Audience :: Education',
        'Intended Audience :: Science/Research',
        'Topic :: Utilities',
        'Topic :: Scientific/Engineering :: Astronomy',
        'License :: OSI Approved :: Apache Software License',
        'Natural Language :: English',
        'Natural Language :: German',
        'Topic :: Documentation :: Sphinx',
    ]
)<|MERGE_RESOLUTION|>--- conflicted
+++ resolved
@@ -20,11 +20,7 @@
 
 setup(
     name='mountwizzard4',
-<<<<<<< HEAD
-    version='0.220.4',
-=======
     version='0.220.4b1',
->>>>>>> 768489d6
     packages=[
         'mw4',
         'mw4.base',
